# -*- coding: utf-8 -*-
#
# Copyright (C) 2018 CERN.
#
# Asclepias Broker is free software; you can redistribute it and/or modify it
# under the terms of the MIT License; see LICENSE file for more details.

from flask import Blueprint, abort, jsonify, render_template, request, url_for
from flask.views import MethodView
from invenio_rest import ContentNegotiatedMethodView
from invenio_rest.errors import FieldError, RESTException, RESTValidationError
from webargs import fields, validate
from webargs.flaskparser import parser, use_kwargs

<<<<<<< HEAD
from marshmallow.exceptions import ValidationError as MarshmallowValidationError
from jsonschema.exceptions import ValidationError as JSONValidationError

from asclepias_broker.api import RelationshipAPI, EventAPI
=======
from asclepias_broker.api import EventAPI, RelationshipAPI
>>>>>>> 00e17cc4

from .models import Identifier

blueprint = Blueprint('asclepias_ui', __name__, template_folder='templates')


#
# UI Views
#
@blueprint.route('/list')
def listpids():
    pids = Identifier.query
    return render_template('list.html', pids=pids)


@blueprint.route('/citations/<path:pid_value>')
def citations(pid_value):
    identifier = Identifier.query.filter_by(
        scheme='doi', value=pid_value).first()
    if not identifier:
        return abort(404)
    else:
        citations = RelationshipAPI.get_citations(
            identifier, with_parents=True, with_siblings=True,
            expand_target=True)
        target = citations[0]
        citations = citations[1:]
        return render_template(
            'citations.html', target=target, citations=citations)


@blueprint.route('/relationships')
def relationships():
    id_ = request.values['id']
    scheme = request.values['scheme']
    relation = request.values['relation']

    identifier = Identifier.query.filter_by(scheme=scheme, value=id_).first()
    if not identifier:
        return abort(404)
    else:
        citations = RelationshipAPI.get_citations2(identifier, relation)
        return render_template(
            'gcitations.html', target=identifier, citations=citations)


#
# REST API Views
#
api_blueprint = Blueprint('asclepias_api', __name__)


class ObjectNotFoundRESTError(RESTException):
    """Object not found."""

    code = 404

    def __init__(self, identifier, **kwargs):
        super(ObjectNotFoundRESTError, self).__init__(**kwargs)
        self.description = \
            'No object found with identifier [{}]'.format(identifier)

class PayloadValidationRESTError(RESTException):
    code = 400

    def __init__(self, error_message, code=None, **kwargs):
        if code:
            self.code = code
        super(PayloadValidationRESTError, self).__init__(**kwargs)
        self.description = error_message


class EventResource(MethodView):
    def post(self):
        try:
            EventAPI.handle_event(request.json)
        except JSONValidationError as e:
            raise PayloadValidationRESTError(e.message, code=422)
        return "Accepted", 202


class RelationshipResource(ContentNegotiatedMethodView):
    @use_kwargs({
        'id_': fields.Str(load_from='id', required=True),
        'scheme': fields.Str(missing='doi'),
        'relation': fields.Str(
            required=True,
            validate=validate.OneOf([
                'isCitedBy', 'cites', 'isSupplementTo', 'isSupplementedBy',
            ])
        ),
        # TODO: Convert to datetime...
        'type_': fields.Str(load_from='type', missing=None),
        'from_': fields.DateTime(load_from='from', missing=None),
        'to': fields.DateTime(missing=None),
        'group_by': fields.Str(
            load_from='groupBy',
            validate=validate.OneOf(['identity', 'version']),
            missing='identity'),
    })
    def get(self, id_, scheme, relation, type_, from_, to, group_by):
        # TODO: Serialize using marshmallow (.schemas.scholix). This involves
        # passing `serializers` for the superclass' constructor.
        page = request.values.get('page', 1, type=int)
        size = request.values.get('size', 10, type=int)
        src_doc, relationships = RelationshipAPI.get_relationships(
            id_, scheme, relation, target_type=type_, from_=from_, to=to,
            group_by=group_by, page=page, size=size)
        if not src_doc:
            raise ObjectNotFoundRESTError(id_)
        source = (src_doc and src_doc.to_dict()) or {}

        urlkwargs = {
            '_external': True,
            'size': size, 'id': id_, 'scheme': scheme, 'relation': relation,
        }
        if type_:
            urlkwargs['type'] = type_
        if from_:
            urlkwargs['from'] = from_
        if to:
            urlkwargs['to'] = to
        if group_by:
            urlkwargs['groupBy'] = group_by

        endpoint = '.relationships'
        links = {'self': url_for(endpoint, page=page, **urlkwargs)}
        if page > 1:
            links['prev'] = url_for(endpoint, page=page - 1, **urlkwargs)
        # TODO: add max_window_size in config
        MAX_WINDOW_SIZE = 10000
        if size * page < relationships['total'] and \
                size * page < MAX_WINDOW_SIZE:
            links['next'] = url_for(endpoint, page=page + 1, **urlkwargs)
        return jsonify({
            'Source': source,
            'Relationship': relationships['hits'],
            'Relation': relation,
            'GroupBy': group_by,
            'Links': links,
            'Total': relationships['total'],
        })


@parser.error_handler
def validation_error_handler(error):
    raise RESTValidationError(
        errors=[FieldError(k, v) for k, v in error.messages.items()],
    )


#
# Blueprint definition
#

event_view = EventResource.as_view('event')

relationships_view = RelationshipResource.as_view('relationships')

api_blueprint.add_url_rule('/event', view_func=event_view)
api_blueprint.add_url_rule('/relationships', view_func=relationships_view)<|MERGE_RESOLUTION|>--- conflicted
+++ resolved
@@ -12,14 +12,10 @@
 from webargs import fields, validate
 from webargs.flaskparser import parser, use_kwargs
 
-<<<<<<< HEAD
 from marshmallow.exceptions import ValidationError as MarshmallowValidationError
 from jsonschema.exceptions import ValidationError as JSONValidationError
 
 from asclepias_broker.api import RelationshipAPI, EventAPI
-=======
-from asclepias_broker.api import EventAPI, RelationshipAPI
->>>>>>> 00e17cc4
 
 from .models import Identifier
 
